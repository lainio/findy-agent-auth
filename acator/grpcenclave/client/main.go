package main

import (
	"context"
	"flag"
	"fmt"
	"os"
	"strings"
	"sync/atomic"
	"time"

	"github.com/findy-network/findy-agent-auth/acator/enclave"
	rpcclient "github.com/findy-network/findy-agent-auth/acator/grpcenclave/rpcclient"
	pb "github.com/findy-network/findy-common-go/grpc/authn/v1"
	"github.com/golang/glog"
	"github.com/lainio/err2"
	"github.com/lainio/err2/assert"
	"github.com/lainio/err2/try"
	"google.golang.org/grpc"
)

var (
	// TODO: dart playground
	// cert       = flag.String("cert", "../../../scripts/test-cert/", "TLS cert path")

	cmd        = flag.String("cmd", "login", "FIDO2 cmd: login/register")
	user       = flag.String("user", "elli", "test user name")
	serverAddr = flag.String("addr", "localhost", "agency host gRPC address")
	hexKey     = flag.String("key",
		"289239187d7c395044976416280b6a283bf65562a06b0bdc3a75a4db4adfe7c7",
		"soft cipher master key in HEX")

	port = flag.Int("port", 50053, "agency host gRPC port")

	khmap = make(map[int64]enclave.KeyHandle)
	keyID = atomic.Int64{}

	conn   *grpc.ClientConn
	ctx    context.Context
	cancel context.CancelFunc
)

// This is just for testing and development. The main problem to use automatic
// unit testing is that we need FIDO2 server running and our version needs
// agency running as well.

func main() {
<<<<<<< HEAD
	err2.SetPanicTracer(os.Stderr)
	assert.SetDefault(assert.Production)
	defer err2.Catch()

	flag.Parse()
=======
	os.Args = append(os.Args,
		"-logtostderr",
	)
	defer err2.Catch()
>>>>>>> 8c9af1a0

	flag.Parse()

	conn = try.To1(rpcclient.New(*serverAddr, *port))
	defer conn.Close()

	ctx, cancel = context.WithTimeout(context.Background(), 10*time.Second)
	defer cancel()

	statusCh := try.To1(rpcclient.DoEnter(conn, ctx, &pb.Cmd{
		Type:          pb.Cmd_Type(pb.Cmd_Type_value[strings.ToUpper(*cmd)]),
		UserName:      *user,
		PublicDIDSeed: "",
		URL:           "http://localhost:8090",
		AAGUID:        "12c85a48-4baf-47bd-b51f-f192871a1511",
		Counter:       0,
		JWT:           "",
		Origin:        "",
	}))

	secEnc := enclave.New(*hexKey)
	assert.INotNil(secEnc)

loop:
	for status := range statusCh {
		glog.V(1).Infoln("loop status:", status.GetType(), status.GetCmdID())

		switch status.GetType() {
		case pb.CmdStatus_STATUS:
			status.GetSecType()
			switch status.GetSecType() {
			case pb.SecretMsg_NEW_HANDLE:
				newKeyHandle(secEnc, status)
			case pb.SecretMsg_IS_KEY_HANDLE:
				inKeyHandle(secEnc, status)
			case pb.SecretMsg_ID:
				getID(status)
			case pb.SecretMsg_CBOR_PUB_KEY:
				getCBOR(status)
			case pb.SecretMsg_SIGN:
				sign(status)
			case pb.SecretMsg_VERIFY:
				verify(status)
			case pb.SecretMsg_ERROR:
				handleStatusErr(status)
			}

		case pb.CmdStatus_READY_OK:
			glog.V(3).Info("gRPC authn call OK")
			jwt := status.GetOk().GetJWT()
			fmt.Println(jwt)
			break loop

		case pb.CmdStatus_READY_ERR:
			glog.V(3).Infoln("gRPC authn call ERR:",
				status.GetErr(),
			)
			break loop
		}

	}
	glog.V(3).Infoln("main ends")

}

func handleStatusErr(status *pb.CmdStatus) {
	smsg := &pb.SecretMsg{
		CmdID: status.CmdID,
		Type:  pb.SecretMsg_ERROR,
		Info: &pb.SecretMsg_Err{
			Err: &pb.SecretMsg_ErrorMsg{
				Info: "not key handle",
			},
		},
	}
	try.To1(rpcclient.DoEnterSecret(conn, smsg))
}

func verify(status *pb.CmdStatus) {
	tryProcess(status,
		func(kh enclave.KeyHandle, data ...[]byte) (d []byte, s []byte, err error) {
			ok := kh.Verify(data[0], data[1])
			if !ok {
				err = fmt.Errorf("cannot verify singnature")
			}
			return
		})
}

func sign(status *pb.CmdStatus) {
	tryProcess(status,
		func(kh enclave.KeyHandle, data ...[]byte) (d []byte, s []byte, err error) {
			defer err2.Handle(&err)
			s = try.To1(kh.Sign(data[0]))
			return
		})
}

func getCBOR(status *pb.CmdStatus) {
	tryProcess(status,
		func(kh enclave.KeyHandle, data ...[]byte) (d []byte, s []byte, err error) {
			defer err2.Handle(&err)
			d = try.To1(kh.CBORPublicKey())
			return
		})
}

func getID(status *pb.CmdStatus) {
	tryProcess(status,
		func(kh enclave.KeyHandle, data ...[]byte) (d []byte, s []byte, err error) {
			d = kh.ID()
			return
		})
}

func inKeyHandle(secEnc *enclave.Enclave, status *pb.CmdStatus) {
	ok, kh := secEnc.IsKeyHandle(status.GetEnclave().CredID)
	var (
		id   int64
		smsg *pb.SecretMsg
	)
	if ok {
		for k, v := range khmap {
			if kh == v {
				id = k
				break
			}
		}
		if id <= 0 {
			id = keyID.Add(1)
			khmap[id] = kh
		}
		smsg = &pb.SecretMsg{
			CmdID: status.CmdID,
			Type:  status.SecType,
			Info: &pb.SecretMsg_Handle{
				Handle: &pb.SecretMsg_HandleMsg{
					ID: id,
				},
			},
		}
	} else {
		smsg = &pb.SecretMsg{
			CmdID: status.CmdID,
			Type:  pb.SecretMsg_ERROR,
			Info: &pb.SecretMsg_Err{
				Err: &pb.SecretMsg_ErrorMsg{
					Info: "not key handle",
				},
			},
		}
	}
	try.To1(rpcclient.DoEnterSecret(conn, smsg))
}

func newKeyHandle(secEnc *enclave.Enclave, status *pb.CmdStatus) {
	id := keyID.Add(1)
	kh, err := secEnc.NewKeyHandle()
	var smsg *pb.SecretMsg
	if err != nil {
		smsg = &pb.SecretMsg{
			CmdID: status.CmdID,
			Type:  pb.SecretMsg_ERROR,
			Info: &pb.SecretMsg_Err{
				Err: &pb.SecretMsg_ErrorMsg{
					Info: "cannot create error handle",
				},
			},
		}
	} else {
		khmap[id] = kh
		smsg = &pb.SecretMsg{
			CmdID: status.CmdID,
			Type:  status.SecType,
			Info: &pb.SecretMsg_Handle{
				Handle: &pb.SecretMsg_HandleMsg{
					ID: id,
				},
			},
		}

	}
	try.To1(rpcclient.DoEnterSecret(conn, smsg))
}

func tryProcess(
	status *pb.CmdStatus,
	caller func(
		handle enclave.KeyHandle,
		data ...[]byte,
	) (d []byte, s []byte, err error),
) {
	var (
		smsg *pb.SecretMsg
	)
	defer err2.Catch(err2.Err(func(err error) {
		smsg = &pb.SecretMsg{
			CmdID: status.CmdID,
			Type:  pb.SecretMsg_ERROR,
			Info: &pb.SecretMsg_Err{
				Err: &pb.SecretMsg_ErrorMsg{
					Info: fmt.Sprintf("error: processing: %v", err),
				},
			},
		}
		_, _ = rpcclient.DoEnterSecret(conn, smsg)
	}))

	extHandle := status.GetHandle()
	id := extHandle.ID
	datas := make([][]byte, 0, 2)
	if extHandle.Data != nil {
		datas = append(datas, extHandle.Data)
	}
	if extHandle.Sign != nil {
		datas = append(datas, extHandle.Sign)
	}
	kh, ok := khmap[id]
	if ok {
		data, sig := try.To2(caller(kh, datas...))
		smsg = &pb.SecretMsg{
			CmdID: status.CmdID,
			Type:  status.SecType,
			Info: &pb.SecretMsg_Handle{
				Handle: &pb.SecretMsg_HandleMsg{
					ID:   id,
					Data: data,
					Sign: sig,
				},
			},
		}
	} else {
		err2.Throwf("key handle not found")
	}
	try.To1(rpcclient.DoEnterSecret(conn, smsg))
}<|MERGE_RESOLUTION|>--- conflicted
+++ resolved
@@ -45,18 +45,10 @@
 // agency running as well.
 
 func main() {
-<<<<<<< HEAD
-	err2.SetPanicTracer(os.Stderr)
-	assert.SetDefault(assert.Production)
-	defer err2.Catch()
-
-	flag.Parse()
-=======
 	os.Args = append(os.Args,
 		"-logtostderr",
 	)
 	defer err2.Catch()
->>>>>>> 8c9af1a0
 
 	flag.Parse()
 
